--- conflicted
+++ resolved
@@ -54,10 +54,7 @@
 	if nb != ppmrt.MRT_HEADER_LEN || errread != nil {
 		log.Printf("GetFirstDate read error on:%s. Read %d bytes or error:%s", fname, nb, errread)
 	}
-<<<<<<< HEAD
-	t = offs[0].Value.(time.Time)
-	//log.Printf("getFirstDate got header with time:%v", t)
-	return
+	return GetTimestampFromMRT(hdbuf)
 }
 
 // Non-blocking context closed function
@@ -72,7 +69,4 @@
 		//Empty default to disable blocking
 	}
 	return closed
-=======
-	return GetTimestampFromMRT(hdbuf)
->>>>>>> f2861f0c
 }