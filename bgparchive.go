--- conflicted
+++ resolved
@@ -113,13 +113,10 @@
 		defer close(rch)
 		rch <- api.Reply{Data: []byte(fmt.Sprintf("%s\n", HELPSTR)), Err: nil}
 		for i := range h.ars {
-<<<<<<< HEAD
 			if util.NBContextClosed(ctx) {
 				break
 			}
-=======
 			h.ars[i].efmux.Lock()
->>>>>>> 91b24d07
 			rch <- api.Reply{Data: []byte(h.ars[i].getHelpMessage()), Err: nil}
 			h.ars[i].efmux.Unlock()
 		}
