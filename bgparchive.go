--- conflicted
+++ resolved
@@ -2,11 +2,7 @@
 
 import (
 	"bytes"
-<<<<<<< HEAD
-	"compress/bzip2"
 	"context"
-=======
->>>>>>> f2861f0c
 	"encoding/binary"
 	"encoding/gob"
 	"encoding/hex"
@@ -117,15 +113,10 @@
 		defer close(rch)
 		rch <- api.Reply{Data: []byte(fmt.Sprintf("%s\n", HELPSTR)), Err: nil}
 		for i := range h.ars {
-<<<<<<< HEAD
 			if util.NBContextClosed(ctx) {
 				break
 			}
-			arstr := fmt.Sprintf("\t%-8s archive: %-25s\trange:%s", riborupdatestr(h.ars[i].descriminator), h.ars[i].GetCollectorString(), h.ars[i].GetDateRangeString())
-			retc <- api.Reply{Data: []byte(arstr), Err: nil}
-=======
 			rch <- api.Reply{Data: []byte(h.ars[i].getHelpMessage()), Err: nil}
->>>>>>> f2861f0c
 		}
 		return
 	}(retc)
@@ -182,11 +173,7 @@
 }
 
 func (a ArchEntryFile) String() string {
-<<<<<<< HEAD
-	return fmt.Sprintf("[path:%s date:%v size:%d offsets:%v]", a.Path, a.Sdate.UTC(), a.Sz, a.Offsets)
-=======
 	return fmt.Sprintf("[path:%s date:%v size:%d]", a.Path, a.Sdate, a.Sz)
->>>>>>> f2861f0c
 }
 
 type TimeEntrySlice []ArchEntryFile
@@ -245,17 +232,11 @@
 }
 
 func (f *fsarchive) GetDateRangeString() string {
-<<<<<<< HEAD
-	if len(*(f.entryfiles)) > 0 {
-		files := *(f.entryfiles)
-		dates := fmt.Sprintf("%s - %s\n", files[0].Sdate.UTC(), files[len(files)-1].Sdate.UTC())
-=======
 	f.efmux.RLock()
 	ef := f.entryfiles
 	f.efmux.RUnlock()
 	if len(ef) > 0 {
 		dates := fmt.Sprintf("%s - %s\n", ef[0].Sdate, ef[len(ef)-1].Sdate)
->>>>>>> f2861f0c
 		return dates
 	}
 	return "archive is empty\n"
@@ -620,11 +601,7 @@
 //without the receiver being ready.
 func (fsc *fsarconf) Get(ctx context.Context, values url.Values) (api.HdrReply, chan api.Reply) {
 	retc := make(chan api.Reply)
-<<<<<<< HEAD
-	go func(cont context.Context) {
-=======
-	go func(fc *fsarconf) {
->>>>>>> f2861f0c
+	go func(fc *fsarconf, cont context.Context) {
 		defer close(retc) //must close the chan to let the listener finish.
 		fc.efmux.RLock()
 		arfiles := fc.fsarchive.entryfiles
@@ -634,15 +611,9 @@
 			return
 		}
 		if _, ok := values["range"]; ok {
-<<<<<<< HEAD
-			if len(*arfiles) > 0 {
-				f := *arfiles
-				dates := fmt.Sprintf("%s - %s\n", f[0].Sdate.UTC(), f[len(f)-1].Sdate.UTC())
-=======
 			if len(arfiles) > 0 {
 				f := arfiles
 				dates := fmt.Sprintf("%s - %s\n", f[0].Sdate, f[len(f)-1].Sdate)
->>>>>>> f2861f0c
 				retc <- api.Reply{Data: []byte(dates), Err: nil}
 				return
 			}
@@ -650,24 +621,16 @@
 			return
 		}
 		if _, ok := values["files"]; ok {
-<<<<<<< HEAD
-			for _, f := range *arfiles {
+			for _, f := range arfiles {
 				if util.NBContextClosed(cont) {
 					break
 				}
-=======
-			for _, f := range arfiles {
->>>>>>> f2861f0c
 				retc <- api.Reply{Data: []byte(fmt.Sprintf("%s\n", filepath.Base(f.Path))), Err: nil}
 			}
 			return
 		}
 		return
-<<<<<<< HEAD
-	}(ctx)
-=======
-	}(fsc)
->>>>>>> f2861f0c
+	}(fsc, ctx)
 	return api.HdrReply{Code: 200}, retc
 }
 
@@ -818,16 +781,8 @@
 	return handleParams(ctx, values, jsa)
 }
 
-<<<<<<< HEAD
-//func (fsa *mrtarchive) Get(values url.Values) (api.HdrReply, chan api.Reply) {
-//}
-
 func (fss *fsarstat) Get(ctx context.Context, values url.Values) (api.HdrReply, chan api.Reply) {
 	return getTimerange(ctx, values, fss, api.HdrReply{Code: 200})
-=======
-func (fss *fsarstat) Get(values url.Values) (api.HdrReply, chan api.Reply) {
-	return getTimerange(values, fss, api.HdrReply{Code: 200})
->>>>>>> f2861f0c
 }
 
 func (ma *fsarchive) getFileIndexRange(ta, tb time.Time) (int, int, error) {
@@ -919,20 +874,15 @@
 	}
 }
 
-<<<<<<< HEAD
 // This only checks the context after a scan to see if it should send the data.
 // Because of this, the archive will still have some overhead of opening files
 // after a request was canceled. That should be fairly minimal
 func transformAndSendBytes(ctx context.Context, ar *fsarchive, ta, tb time.Time, rc chan<- api.Reply, trans transformer) {
-	i, j, offPos, err := ar.getFileIndexRange(ta, tb)
-=======
-func transformAndSendBytes(ar *fsarchive, ta, tb time.Time, rc chan<- api.Reply, trans transformer) {
 	var (
 		transdata []byte
 		terr      error
 	)
 	i, j, err := ar.getFileIndexRange(ta, tb)
->>>>>>> f2861f0c
 
 	if err != nil {
 		rc <- api.Reply{nil, err}
@@ -1051,16 +1001,13 @@
 			rc <- api.Reply{nil, err}
 			return
 		}
-<<<<<<< HEAD
-		ef := *ma.entryfiles
-		open := true
-		for k := i; k < j && open; k++ {
-=======
+
 		fss.efmux.RLock()
 		ef := ma.entryfiles
 		fss.efmux.RUnlock()
-		for k := i; k < j; k++ {
->>>>>>> f2861f0c
+
+		open := true
+		for k := i; k < j && open; k++ {
 			if fss.debug {
 				log.Printf("opening:%s", ef[k].Path)
 			}
@@ -1359,16 +1306,11 @@
 
 func (fsa *fsarchive) printEntries() {
 	log.Printf("dumping entries")
-<<<<<<< HEAD
-	for _, ef := range *fsa.entryfiles {
-		fmt.Printf("%s %s\n", ef.Path, ef.Sdate.UTC())
-=======
 	fsa.efmux.RLock()
 	ef := fsa.entryfiles
 	fsa.efmux.RUnlock()
 	for _, f := range ef {
 		fmt.Printf("%s %s\n", f.Path, f.Sdate)
->>>>>>> f2861f0c
 	}
 }
 
